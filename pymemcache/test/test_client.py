--- conflicted
+++ resolved
@@ -16,6 +16,7 @@
 import errno
 import json
 import socket
+import time
 import unittest
 
 from nose import tools
@@ -631,7 +632,23 @@
         return client
 
 
-<<<<<<< HEAD
+class TestRetryOnEINTR(unittest.TestCase):
+    def make_client(self, values):
+        client = Client(None)
+        client.sock = MockSocket(list(values))
+        return client
+
+    def test_recv(self):
+        client = self.make_client([
+            b'VALUE ',
+            socket.error(errno.EINTR, "Interrupted system call"),
+            b'key1 0 6\r\nval',
+            socket.error(errno.EINTR, "Interrupted system call"),
+            b'ue1\r\nEND\r\n',
+            ])
+        tools.assert_equal(client[b'key1'], b'value1')
+
+
 class TestShardingClient(ClientTestMixin, unittest.TestCase):
 
 
@@ -692,23 +709,4 @@
         time.sleep(0.2)
         client.sync_black_list()
         tools.assert_equal(len(client.ring.nodes), 2)
-        tools.assert_equal("127.0.0.1:11013" in client.ring.nodes, True)
-
-
-=======
->>>>>>> 0806e101
-class TestRetryOnEINTR(unittest.TestCase):
-    def make_client(self, values):
-        client = Client(None)
-        client.sock = MockSocket(list(values))
-        return client
-
-    def test_recv(self):
-        client = self.make_client([
-            b'VALUE ',
-            socket.error(errno.EINTR, "Interrupted system call"),
-            b'key1 0 6\r\nval',
-            socket.error(errno.EINTR, "Interrupted system call"),
-            b'ue1\r\nEND\r\n',
-            ])
-        tools.assert_equal(client[b'key1'], b'value1')+        tools.assert_equal("127.0.0.1:11013" in client.ring.nodes, True)