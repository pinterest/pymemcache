--- conflicted
+++ resolved
@@ -1,9 +1,5 @@
 [tox]
-<<<<<<< HEAD
-envlist = py26, py27, pypy, py33, py34, docs
-=======
-envlist = py26, py27, pypy, py33, py34, flake8
->>>>>>> ace2cd33
+envlist = py26, py27, pypy, py33, py34, docs, flake8
 
 [testenv]
 commands =
@@ -16,7 +12,6 @@
 	pip install flake8
 	flake8 .
 
-
 [testenv:docs]
 commands =
     pip install -r docs-requirements.txt
