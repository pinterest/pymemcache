#!/usr/bin/env python
import os

from setuptools import setup, find_packages
from pymemcache import __version__

<<<<<<< HEAD
=======
def read(fname):
    return open(os.path.join(os.path.dirname(__file__), fname)).read()

readme = read('README.md')
changelog = read('ChangeLog.rst')
>>>>>>> 3444e0e9

setup(
    name='pymemcache',
    version=__version__,
    author='Charles Gordon',
    author_email='charles@pinterest.com',
    packages=find_packages(),
    install_requires=['six'],
    description='A comprehensive, fast, pure Python memcached client',
    long_description=readme + '\n' + changelog,
    license='Apache License 2.0',
    url='https://github.com/Pinterest/pymemcache',
    classifiers=[
        'Programming Language :: Python',
        'Programming Language :: Python :: 2.6',
        'Programming Language :: Python :: 2.7',
        'Programming Language :: Python :: 3.3',
        'Programming Language :: Python :: 3.4',
        'Programming Language :: Python :: PyPy',
        'Programming Language :: Python :: PyPy3',
        'License :: OSI Approved :: Apache Software License',
        'Topic :: Database',
    ],
)<|MERGE_RESOLUTION|>--- conflicted
+++ resolved
@@ -4,14 +4,13 @@
 from setuptools import setup, find_packages
 from pymemcache import __version__
 
-<<<<<<< HEAD
-=======
+
 def read(fname):
     return open(os.path.join(os.path.dirname(__file__), fname)).read()
 
 readme = read('README.md')
 changelog = read('ChangeLog.rst')
->>>>>>> 3444e0e9
+
 
 setup(
     name='pymemcache',
